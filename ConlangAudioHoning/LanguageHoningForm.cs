--- conflicted
+++ resolved
@@ -262,16 +262,6 @@
             cbx_recordings.Items.Clear();
             cbx_speed.SelectedText = "slow";
 
-<<<<<<< HEAD
-            //if (languageDescription.preferred_voice != null)
-            //{
-            //    string voiceMenu = string.Format("{0} ({1}, {2})", languageDescription.preferred_voice,
-            //        amazonPollyVoices[languageDescription.preferred_voice].LanguageName, amazonPollyVoices[languageDescription.preferred_voice].Gender);
-            //    cbx_voice.SelectedText = voiceMenu;
-            //}
-
-=======
->>>>>>> a593fbec
             if (languageDescription.declined)
             {
                 declineToolStripMenuItem.Enabled = false;
