--- conflicted
+++ resolved
@@ -267,11 +267,7 @@
 
             if(string.IsNullOrEmpty(voice))
             {
-<<<<<<< HEAD
-                voice = LanguageDescription.preferred_voice ?? "Brian";
-=======
                 voice = _languageDescription.preferred_voices["Polly"] ?? "Brian";
->>>>>>> a593fbec
             }
             if(string.IsNullOrEmpty(speed)) 
             {
